--- conflicted
+++ resolved
@@ -29,17 +29,9 @@
 import com.fasterxml.jackson.databind.ObjectMapper;
 import com.google.common.eventbus.EventBus;
 import com.hazelcast.core.HazelcastInstance;
-<<<<<<< HEAD
-import com.kryptnostic.rhizome.configuration.ConfigurationConstants.Profiles;
-import com.kryptnostic.rhizome.configuration.amazon.AmazonLaunchConfiguration;
-import com.kryptnostic.rhizome.configuration.service.ConfigurationService;
-import com.openlattice.ResourceConfigurationLoader;
 import com.openlattice.auditing.AuditRecordEntitySetsManager;
 import com.openlattice.auditing.AuditingConfiguration;
-=======
-import com.openlattice.auditing.AuditingConfiguration;
 import com.openlattice.auditing.pods.AuditingConfigurationPod;
->>>>>>> 53d819f1
 import com.openlattice.auth0.Auth0TokenProvider;
 import com.openlattice.authentication.Auth0Configuration;
 import com.openlattice.authorization.AbstractSecurableObjectResolveTypeService;
@@ -105,9 +97,6 @@
     private Auth0Configuration auth0Configuration;
 
     @Inject
-    private AuditingConfiguration auditingConfiguration;
-
-    @Inject
     private HikariDataSource hikariDataSource;
 
     @Inject
@@ -234,15 +223,7 @@
                 schemaManager(),
                 auditingConfiguration );
     }
-
-    @Bean
-    public AuditRecordEntitySetsManager aresManager() {
-        return new AuditRecordEntitySetsManager( auditingConfiguration,
-                authorizationManager(),
-                hazelcastInstance,
-                dataModelService() );
-    }
-
+    
     @Bean
     @Profile( DL4J )
     public Matcher dl4jMatcher() throws IOException {
