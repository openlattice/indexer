--- conflicted
+++ resolved
@@ -26,10 +26,7 @@
 import com.google.common.util.concurrent.ListeningExecutorService
 import com.hazelcast.core.HazelcastInstance
 import com.hazelcast.core.IMap
-<<<<<<< HEAD
 import com.hazelcast.query.QueryConstants
-=======
->>>>>>> 259db883
 import com.openlattice.conductor.rpc.ConductorElasticsearchApi
 import com.openlattice.data.storage.IndexingMetadataManager
 import com.openlattice.data.storage.MetadataOption
@@ -52,20 +49,11 @@
 import com.zaxxer.hikari.HikariDataSource
 import org.apache.olingo.commons.api.edm.EdmPrimitiveTypeKind
 import org.slf4j.LoggerFactory
-<<<<<<< HEAD
 import java.time.OffsetDateTime
 import java.util.*
 import java.util.concurrent.TimeUnit
-=======
-import org.springframework.scheduling.annotation.Scheduled
-import java.time.Instant
-import java.time.OffsetDateTime
-import java.util.*
-import java.util.concurrent.TimeUnit
-import java.util.concurrent.locks.ReentrantLock
 import java.util.stream.StreamSupport
 import kotlin.streams.asSequence
->>>>>>> 259db883
 
 const val EXPIRATION_MILLIS = 60_000L
 const val FETCH_SIZE = 128_000
@@ -100,7 +88,6 @@
     private val entityTypes: IMap<UUID, EntityType> = hazelcastInstance.getMap(HazelcastMap.ENTITY_TYPES.name)
     private val entitySets: IMap<UUID, EntitySet> = hazelcastInstance.getMap(HazelcastMap.ENTITY_SETS.name)
 
-<<<<<<< HEAD
     init {
         val indexingLocks: IMap<UUID, Long> = hazelcastInstance.getMap(HazelcastMap.INDEXING_LOCKS.name)
         indexingLocks.addIndex(QueryConstants.THIS_ATTRIBUTE_NAME.value(), true)
@@ -113,39 +100,6 @@
             return
         }
     }
-=======
-    private val indexingLocks: IMap<UUID, Long> = hazelcastInstance.getMap(HazelcastMap.INDEXING_LOCKS.name)
-
-    private val taskLock = ReentrantLock()
-
-    @Suppress("UNUSED")
-    @Scheduled(fixedRate = INDEX_RATE)
-    fun indexUpdatedEntitySets() {
-        logger.info("Starting background indexing task.")
-        //Keep number of indexing jobs under control
-        if (!taskLock.tryLock()) {
-            logger.info("Not starting new indexing job as an existing one is running.")
-            return
-        }
-        try {
-            ensureAllEntityTypeIndicesExist()
-            if (!indexerConfiguration.backgroundIndexingEnabled) {
-                logger.info("Skipping background indexing as it is not enabled.")
-                return
-            }
-            val w = Stopwatch.createStarted()
-            //We shuffle entity sets to make sure we have a chance to work share and index everything
-            val lockedEntitySets = entitySets.values
-                    .shuffled()
-                    .filter { tryLockEntitySet(it.id) == null }
-                    .filter { it.name != "OpenLattice Audit Entity Set" } //TODO: Clean out audit entity set from prod
-
-            val totalIndexed = lockedEntitySets
-                    .parallelStream()
-                    .filter { !it.isLinking }
-                    .mapToInt { indexEntitySet(it) }
-                    .sum()
->>>>>>> 259db883
 
     override fun operate(candidate: EntitySet) {
         indexEntitySet(candidate)
@@ -253,32 +207,18 @@
         val esw = Stopwatch.createStarted()
         val propertyTypes = getPropertyTypeForEntityType(entitySet.entityTypeId)
 
-<<<<<<< HEAD
-        var indexCount = 0
-        var entityKeyIdsIterator = entityKeyIdsWithLastWrite.iterator()
-
-        while (entityKeyIdsIterator.hasNext()) {
-            refreshExpiration(entitySet)
-            while (entityKeyIdsIterator.hasNext()) {
-                val batch = getBatch(entityKeyIdsIterator)
-                indexCount += if (indexTombstoned) {
-                    unindexEntities(entitySet, batch, !reindexAll)
-                } else {
-                    indexEntities(entitySet, batch, propertyTypes, !reindexAll)
-=======
         val entityKeyIdsWithLastWrite = getEntityDataKeys(entitySet, reindexAll, indexTombstoned)
 
         val indexCount = StreamSupport.stream( entityKeyIdsWithLastWrite.spliterator(), false )
                 .asSequence()
                 .chunked(INDEX_SIZE)
                 .sumBy {
-                    refreshExpiration( entitySet.id )
+                    refreshExpiration( entitySet )
                     if ( indexTombstoned ) {
                         unindexEntities(entitySet, it.toMap(), !reindexAll)
                     } else {
                         indexEntities(entitySet, it.toMap(), propertyTypes, !reindexAll)
                     }
->>>>>>> 259db883
                 }
 
         logger.info(
@@ -374,44 +314,4 @@
         }
         return indexCount
     }
-
-<<<<<<< HEAD
-
-    private fun getBatch(entityKeyIdStream: Iterator<Pair<UUID, OffsetDateTime>>): Map<UUID, OffsetDateTime> {
-        val entityKeyIds = Maps.newHashMapWithExpectedSize<UUID, OffsetDateTime>(INDEX_SIZE)
-
-        var i = 0
-        while (entityKeyIdStream.hasNext() && i < INDEX_SIZE) {
-            val entityWithLastWrite = entityKeyIdStream.next()
-            entityKeyIds[entityWithLastWrite.first] = entityWithLastWrite.second
-            ++i
-=======
-    private fun refreshExpiration(esId: UUID) {
-        try {
-            indexingLocks.lock(esId)
-
-            tryLockEntitySet(esId)
-        } finally {
-            indexingLocks.unlock(esId)
-        }
-    }
-
-    private fun tryLockEntitySet(esId: UUID): Long? {
-        return indexingLocks.putIfAbsent(
-                esId,
-                Instant.now().plusMillis(EXPIRATION_MILLIS).toEpochMilli(),
-                EXPIRATION_MILLIS,
-                TimeUnit.MILLISECONDS
-        )
-    }
-
-    private fun deleteIndexingLock(entitySet: EntitySet) {
-        try {
-            indexingLocks.lock(entitySet.id)
-            indexingLocks.delete(entitySet.id)
-        } finally {
-            indexingLocks.unlock(entitySet.id)
->>>>>>> 259db883
-        }
-    }
 }