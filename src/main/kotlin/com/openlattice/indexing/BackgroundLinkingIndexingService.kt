/*
 * Copyright (C) 2019. OpenLattice, Inc.
 *
 * This program is free software: you can redistribute it and/or modify
 * it under the terms of the GNU General Public License as published by
 * the Free Software Foundation, either version 3 of the License, or
 * (at your option) any later version.
 *
 * This program is distributed in the hope that it will be useful,
 * but WITHOUT ANY WARRANTY; without even the implied warranty of
 * MERCHANTABILITY or FITNESS FOR A PARTICULAR PURPOSE.  See the
 * GNU General Public License for more details.
 *
 * You should have received a copy of the GNU General Public License
 * along with this program.  If not, see <http://www.gnu.org/licenses/>.
 *
 * You can contact the owner of the copyright at support@openlattice.com
 *
 *
 */
package com.openlattice.indexing

import com.codahale.metrics.annotation.Timed
import com.google.common.base.Stopwatch
import com.google.common.util.concurrent.ListeningExecutorService
import com.hazelcast.core.HazelcastInstance
import com.hazelcast.core.IMap
import com.hazelcast.query.Predicates
import com.openlattice.conductor.rpc.ConductorElasticsearchApi
import com.openlattice.data.storage.EntityDatastore
import com.openlattice.data.storage.IndexingMetadataManager
import com.openlattice.data.storage.MetadataOption
import com.openlattice.edm.type.EntityType
import com.openlattice.edm.type.PropertyType
import com.openlattice.hazelcast.HazelcastMap
import com.openlattice.hazelcast.HazelcastQueue
import com.openlattice.indexing.configuration.IndexerConfiguration
import com.openlattice.linking.util.PersonProperties
import com.openlattice.postgres.DataTables
import com.openlattice.postgres.DataTables.*
import com.openlattice.postgres.PostgresColumn.*
import com.openlattice.postgres.PostgresTable.IDS
import com.openlattice.postgres.ResultSetAdapters
import com.openlattice.postgres.mapstores.EntityTypeMapstore
import com.openlattice.postgres.streams.*
import com.zaxxer.hikari.HikariDataSource
import org.slf4j.LoggerFactory
import org.springframework.scheduling.annotation.Scheduled
import org.springframework.stereotype.Component
import java.time.Instant
import java.time.OffsetDateTime
import java.util.*
import java.util.concurrent.TimeUnit
import java.util.stream.Stream

<<<<<<< HEAD
internal const val LINKING_INDEXING_TIMEOUT_MILLIS = 120_000L // 2 min
internal const val LINKING_INDEX_RATE = 60_000L // 1 min
=======
internal const val LINKING_INDEXING_TIMEOUT_MILLIS = 120_000L
internal const val LINKING_INDEX_RATE = 30_000L
>>>>>>> d2677d5b

@Component
class BackgroundLinkingIndexingService(
        hazelcastInstance: HazelcastInstance,
        private val executor: ListeningExecutorService,
        private val hds: HikariDataSource,
        private val elasticsearchApi: ConductorElasticsearchApi,
        private val dataManager: IndexingMetadataManager,
        private val dataStore: EntityDatastore,
        private val indexerConfiguration: IndexerConfiguration) {

    companion object {
        private val logger = LoggerFactory.getLogger(BackgroundLinkingIndexingService::class.java)
    }

    private val propertyTypes: IMap<UUID, PropertyType> = hazelcastInstance.getMap(HazelcastMap.PROPERTY_TYPES.name)
    private val entityTypes: IMap<UUID, EntityType> = hazelcastInstance.getMap(HazelcastMap.ENTITY_TYPES.name)

    // TODO if at any point there are more linkable entity types, this must change
    private val personEntityType = entityTypes.values(
            Predicates.equal(EntityTypeMapstore.FULLQUALIFIED_NAME_PREDICATE, PersonProperties.PERSON_TYPE_FQN.fullQualifiedNameAsString)
    ).first()

    // TODO if at any point there are more linkable entity types, this must change
    private val personPropertyTypes = propertyTypes.getAll(personEntityType.properties)

    private val linkingIndexingLocks: IMap<UUID, Long> = hazelcastInstance.getMap(HazelcastMap.LINKING_INDEXING_LOCKS.name)

    /**
     * Queue containing linking ids, which need to be re-indexed in elasticsearch.
     */
    private val candidates = hazelcastInstance.getQueue<Pair<UUID, OffsetDateTime>>(HazelcastQueue.LINKING_INDEXING.name)

    @Suppress("UNUSED")
    private val linkingIndexingWorker = executor.submit {
        Stream.generate { candidates.take() }
                .parallel()
                .forEach { candidate ->
                    if (!indexerConfiguration.backgroundLinkingIndexingEnabled) {
                        return@forEach
                    }
                    try {
                        lock(candidate.first)
                        index(candidate.first, candidate.second)
                    } catch (ex: Exception) {
                        logger.error("Unable to index linking entity with linking_id ${candidate.first}.", ex)
                    } finally {
                        unLock(candidate.first)
                    }
                }
    }

    @Timed
    @Suppress("UNUSED")
    @Scheduled(fixedRate = LINKING_INDEX_RATE)
    fun updateCandidateList() {
        if ( !indexerConfiguration.backgroundLinkingIndexingEnabled ) {
            return
        }
        executor.submit {
            logger.info("Registering linking ids needing indexing.")

            candidates.addAll( getDirtyLinkingIds() )
        }
    }

    private fun index(linkingId: UUID, lastWrite: OffsetDateTime) {
        logger.info("Starting background linking indexing task for linking id $linkingId.")
        val watch = Stopwatch.createStarted()

        // get data for linking id by entity set ids and property ids
<<<<<<< HEAD
        val dirtyLinkingIdByEntitySetIds = getEntitySetIdsOfLinkingId(linkingId)
                .associateWith { Optional.of(setOf(linkingId)) } // entity_set_id/linking_id
        val propertyTypesOfEntitySets = dirtyLinkingIdByEntitySetIds.keys.associateWith { personPropertyTypes } // entity_set_id/property_type_id/property_type
        val linkedEntityData = dataStore // linking_id/entity_set_id/entity_key_id/property_type_id
                .getLinkedEntityDataByLinkingIdWithMetadata(
                        dirtyLinkingIdByEntitySetIds,
=======
        val dirtyLinkingIdsByEntitySetId = getEntitySetIdsOfLinkingId(linkingId) // entity_set_id/linking_id
                .toMap()

        val propertyTypesOfEntitySets = dirtyLinkingIdsByEntitySetId // entity_set_id/property_type_id/property_type
                .map { it.key to personPropertyTypes }
                .toMap()

        // linking_id/(normal)entity_set_id/property_type_id
        val linkedEntityData = dataStore.getLinkedEntityDataByLinkingIdWithMetadata(
                        dirtyLinkingIdsByEntitySetId,
>>>>>>> d2677d5b
                        propertyTypesOfEntitySets,
                        EnumSet.of(MetadataOption.LAST_WRITE)
                )

        val indexCount = indexLinkedEntity( linkingId, lastWrite, personEntityType.id, linkedEntityData )

        logger.info(
                "Finished linked indexing {} elements with linking id {} in {} ms",
                indexCount,
                linkingId,
                watch.elapsed(TimeUnit.MILLISECONDS)
        )
    }

    private fun indexLinkedEntity(
            linkingId: UUID,
            lastWrite: OffsetDateTime,
            entityTypeId: UUID,
<<<<<<< HEAD
            dataByEntitySetId: Map<UUID, Map<UUID, Map<UUID, Set<Any>>>>
=======
            dataByLinkingIdByEntitySetId: Map<UUID, Map<UUID, Map<UUID, Set<Any>>>> //linkingId -> es -> ekid -> dataz
>>>>>>> d2677d5b
    ): Int {
        if ( elasticsearchApi.createBulkLinkedData( entityTypeId, dataByLinkingIdByEntitySetId )) {
            return 0
        }
        return dataManager.markAsIndexed(
                dataByLinkingIdByEntitySetId.keys.map { it to mapOf(linkingId to lastWrite) }.toMap(),
                true
        )
    }

    private fun lock(linkingId: UUID) {
        val existingExpiration = linkingIndexingLocks.putIfAbsent(
                linkingId,
                Instant.now().plusMillis(LINKING_INDEXING_TIMEOUT_MILLIS).toEpochMilli()
        )
        check(existingExpiration == null) { "Unable to lock $linkingId. Existing lock expires at $existingExpiration." }
    }

    private fun unLock(linkingId: UUID) {
        linkingIndexingLocks.delete(linkingId)
    }

    /**
     * Returns the linking ids, which are needing to be indexed.
     */
    private fun getDirtyLinkingIds(): BasePostgresIterable<Pair<UUID, OffsetDateTime>> {
        return BasePostgresIterable(
                StatementHolderSupplier(hds, selectDirtyLinkingIds(), FETCH_SIZE)
        ) { rs -> ResultSetAdapters.linkingId(rs) to ResultSetAdapters.lastWriteTyped(rs) }
    }

    private fun selectDirtyLinkingIds(): String {
        return "SELECT ${LINKING_ID.name}, ${DataTables.LAST_WRITE.name} " +
                "FROM ${IDS.name} " +
                "WHERE ${LINKING_ID.name} IS NOT NULL " +
<<<<<<< HEAD
                "AND ${LAST_INDEX.name} >= ${LAST_WRITE.name} " +
                "AND ${LAST_LINK.name} >= ${LAST_WRITE.name} " +
                "AND ${LAST_LINK_INDEX.name} < ${LAST_WRITE.name} " +
                "AND ${VERSION.name} > 0 AND ${LINKING_ID.name} IS NOT NULL"
=======
                    "AND ${LAST_INDEX.name} >= ${LAST_WRITE.name} " +
                    "AND ${LAST_LINK.name} >= ${LAST_WRITE.name} " +
                    "AND ${LAST_LINK_INDEX.name} < ${LAST_WRITE.name} " +
                    "AND ${VERSION.name} > 0 " +
                    "AND ${LINKING_ID.name} IS NOT NULL " +
                "LIMIT $FETCH_SIZE"
>>>>>>> d2677d5b
    }

    private fun getEntitySetIdsOfLinkingId(linkingId: UUID): BasePostgresIterable<UUID> {
        return BasePostgresIterable(
                PreparedStatementHolderSupplier(hds, selectLinkingIdsByEntitySetIds()) { ps ->
                    ps.setObject(1, linkingId)
                }) { ResultSetAdapters.entitySetId(it) }
    }

    private fun selectLinkingIdsByEntitySetIds(): String {
        return "SELECT ${ENTITY_SET_ID.name} FROM ${IDS.name} WHERE ${LINKING_ID.name} = ? "
    }
}<|MERGE_RESOLUTION|>--- conflicted
+++ resolved
@@ -53,13 +53,8 @@
 import java.util.concurrent.TimeUnit
 import java.util.stream.Stream
 
-<<<<<<< HEAD
 internal const val LINKING_INDEXING_TIMEOUT_MILLIS = 120_000L // 2 min
 internal const val LINKING_INDEX_RATE = 60_000L // 1 min
-=======
-internal const val LINKING_INDEXING_TIMEOUT_MILLIS = 120_000L
-internal const val LINKING_INDEX_RATE = 30_000L
->>>>>>> d2677d5b
 
 @Component
 class BackgroundLinkingIndexingService(
@@ -116,13 +111,13 @@
     @Suppress("UNUSED")
     @Scheduled(fixedRate = LINKING_INDEX_RATE)
     fun updateCandidateList() {
-        if ( !indexerConfiguration.backgroundLinkingIndexingEnabled ) {
+        if (!indexerConfiguration.backgroundLinkingIndexingEnabled) {
             return
         }
         executor.submit {
             logger.info("Registering linking ids needing indexing.")
 
-            candidates.addAll( getDirtyLinkingIds() )
+            candidates.addAll(getDirtyLinkingIds())
         }
     }
 
@@ -131,30 +126,17 @@
         val watch = Stopwatch.createStarted()
 
         // get data for linking id by entity set ids and property ids
-<<<<<<< HEAD
         val dirtyLinkingIdByEntitySetIds = getEntitySetIdsOfLinkingId(linkingId)
                 .associateWith { Optional.of(setOf(linkingId)) } // entity_set_id/linking_id
         val propertyTypesOfEntitySets = dirtyLinkingIdByEntitySetIds.keys.associateWith { personPropertyTypes } // entity_set_id/property_type_id/property_type
-        val linkedEntityData = dataStore // linking_id/entity_set_id/entity_key_id/property_type_id
+        val linkedEntityData = dataStore // linking_id/(normal)entity_set_id/entity_key_id/property_type_id
                 .getLinkedEntityDataByLinkingIdWithMetadata(
                         dirtyLinkingIdByEntitySetIds,
-=======
-        val dirtyLinkingIdsByEntitySetId = getEntitySetIdsOfLinkingId(linkingId) // entity_set_id/linking_id
-                .toMap()
-
-        val propertyTypesOfEntitySets = dirtyLinkingIdsByEntitySetId // entity_set_id/property_type_id/property_type
-                .map { it.key to personPropertyTypes }
-                .toMap()
-
-        // linking_id/(normal)entity_set_id/property_type_id
-        val linkedEntityData = dataStore.getLinkedEntityDataByLinkingIdWithMetadata(
-                        dirtyLinkingIdsByEntitySetId,
->>>>>>> d2677d5b
                         propertyTypesOfEntitySets,
                         EnumSet.of(MetadataOption.LAST_WRITE)
                 )
 
-        val indexCount = indexLinkedEntity( linkingId, lastWrite, personEntityType.id, linkedEntityData )
+        val indexCount = indexLinkedEntity(linkingId, lastWrite, personEntityType.id, linkedEntityData)
 
         logger.info(
                 "Finished linked indexing {} elements with linking id {} in {} ms",
@@ -168,17 +150,13 @@
             linkingId: UUID,
             lastWrite: OffsetDateTime,
             entityTypeId: UUID,
-<<<<<<< HEAD
-            dataByEntitySetId: Map<UUID, Map<UUID, Map<UUID, Set<Any>>>>
-=======
-            dataByLinkingIdByEntitySetId: Map<UUID, Map<UUID, Map<UUID, Set<Any>>>> //linkingId -> es -> ekid -> dataz
->>>>>>> d2677d5b
+            dataByLinkingId: Map<UUID, Map<UUID, Map<UUID, Map<UUID, Set<Any>>>>>
     ): Int {
-        if ( elasticsearchApi.createBulkLinkedData( entityTypeId, dataByLinkingIdByEntitySetId )) {
+        if (elasticsearchApi.createBulkLinkedData(entityTypeId, dataByLinkingId)) {
             return 0
         }
         return dataManager.markAsIndexed(
-                dataByLinkingIdByEntitySetId.keys.map { it to mapOf(linkingId to lastWrite) }.toMap(),
+                dataByLinkingId.keys.map { it to mapOf(linkingId to lastWrite) }.toMap(),
                 true
         )
     }
@@ -208,19 +186,10 @@
         return "SELECT ${LINKING_ID.name}, ${DataTables.LAST_WRITE.name} " +
                 "FROM ${IDS.name} " +
                 "WHERE ${LINKING_ID.name} IS NOT NULL " +
-<<<<<<< HEAD
                 "AND ${LAST_INDEX.name} >= ${LAST_WRITE.name} " +
                 "AND ${LAST_LINK.name} >= ${LAST_WRITE.name} " +
                 "AND ${LAST_LINK_INDEX.name} < ${LAST_WRITE.name} " +
                 "AND ${VERSION.name} > 0 AND ${LINKING_ID.name} IS NOT NULL"
-=======
-                    "AND ${LAST_INDEX.name} >= ${LAST_WRITE.name} " +
-                    "AND ${LAST_LINK.name} >= ${LAST_WRITE.name} " +
-                    "AND ${LAST_LINK_INDEX.name} < ${LAST_WRITE.name} " +
-                    "AND ${VERSION.name} > 0 " +
-                    "AND ${LINKING_ID.name} IS NOT NULL " +
-                "LIMIT $FETCH_SIZE"
->>>>>>> d2677d5b
     }
 
     private fun getEntitySetIdsOfLinkingId(linkingId: UUID): BasePostgresIterable<UUID> {
