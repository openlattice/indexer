/*
 * Copyright (C) 2019. OpenLattice, Inc.
 *
 * This program is free software: you can redistribute it and/or modify
 * it under the terms of the GNU General Public License as published by
 * the Free Software Foundation, either version 3 of the License, or
 * (at your option) any later version.
 *
 * This program is distributed in the hope that it will be useful,
 * but WITHOUT ANY WARRANTY; without even the implied warranty of
 * MERCHANTABILITY or FITNESS FOR A PARTICULAR PURPOSE.  See the
 * GNU General Public License for more details.
 *
 * You should have received a copy of the GNU General Public License
 * along with this program.  If not, see <http://www.gnu.org/licenses/>.
 *
 * You can contact the owner of the copyright at support@openlattice.com
 *
 *
 */

package com.openlattice.indexing.configuration

import com.fasterxml.jackson.annotation.JsonIgnore
import com.fasterxml.jackson.annotation.JsonProperty
import com.kryptnostic.rhizome.configuration.Configuration
import com.kryptnostic.rhizome.configuration.ConfigurationKey
import com.kryptnostic.rhizome.configuration.SimpleConfigurationKey
import com.kryptnostic.rhizome.configuration.annotation.ReloadableConfiguration
import com.openlattice.BackgroundExternalDatabaseSyncingService
import com.openlattice.conductor.rpc.SearchConfiguration


/**
 * In
 * @author Matthew Tamayo-Rios &lt;matthew@openlattice.com&gt;
 */

private const val SEARCH = "search"
private const val ERROR_REPORTING_EMAIL = "error-reporting-email"
private const val BACKGROUND_INDEXING_ENABLED = "background-indexing-enabled"
private const val BACKGROUND_LINKING_INDEXING_ENABLED = "background-linking-indexing-enabled"
private const val BACKGROUND_EXPIRED_DATA_DELETION_ENABLED = "background-expired-data-deletion-enabled"
<<<<<<< HEAD
private const val BACKGROUND_EXTERNAL_DATABASE_SYNCING_ENABLED = "background-external-database-syncing-enabled"
=======
private const val BACKGROUND_DELETION_ENABLED = "background-deletion-enabled"
>>>>>>> 0ab397b7

@ReloadableConfiguration(uri = "indexer.yaml")
data class IndexerConfiguration(
        @JsonProperty(SEARCH) val searchConfiguration: SearchConfiguration,
        @JsonProperty(ERROR_REPORTING_EMAIL) val errorReportingEmail: String,
        @JsonProperty(BACKGROUND_INDEXING_ENABLED) val backgroundIndexingEnabled: Boolean = true,
        @JsonProperty(BACKGROUND_LINKING_INDEXING_ENABLED) val backgroundLinkingIndexingEnabled: Boolean = true,
        @JsonProperty(BACKGROUND_EXPIRED_DATA_DELETION_ENABLED) val backgroundExpiredDataDeletionEnabled: Boolean = true,
<<<<<<< HEAD
        @JsonProperty(BACKGROUND_EXTERNAL_DATABASE_SYNCING_ENABLED) val backgroundExternalDatabaseSyncingEnabled: Boolean = true
=======
        @JsonProperty(BACKGROUND_DELETION_ENABLED) val backgroundDeletionEnabled: Boolean = true
>>>>>>> 0ab397b7
) : Configuration {
    companion object {
        @JvmStatic
        val configKey = SimpleConfigurationKey("indexer.yaml")
    }

    @JsonIgnore
    override fun getKey(): ConfigurationKey {
        return configKey
    }
}<|MERGE_RESOLUTION|>--- conflicted
+++ resolved
@@ -41,11 +41,8 @@
 private const val BACKGROUND_INDEXING_ENABLED = "background-indexing-enabled"
 private const val BACKGROUND_LINKING_INDEXING_ENABLED = "background-linking-indexing-enabled"
 private const val BACKGROUND_EXPIRED_DATA_DELETION_ENABLED = "background-expired-data-deletion-enabled"
-<<<<<<< HEAD
 private const val BACKGROUND_EXTERNAL_DATABASE_SYNCING_ENABLED = "background-external-database-syncing-enabled"
-=======
 private const val BACKGROUND_DELETION_ENABLED = "background-deletion-enabled"
->>>>>>> 0ab397b7
 
 @ReloadableConfiguration(uri = "indexer.yaml")
 data class IndexerConfiguration(
@@ -54,11 +51,8 @@
         @JsonProperty(BACKGROUND_INDEXING_ENABLED) val backgroundIndexingEnabled: Boolean = true,
         @JsonProperty(BACKGROUND_LINKING_INDEXING_ENABLED) val backgroundLinkingIndexingEnabled: Boolean = true,
         @JsonProperty(BACKGROUND_EXPIRED_DATA_DELETION_ENABLED) val backgroundExpiredDataDeletionEnabled: Boolean = true,
-<<<<<<< HEAD
         @JsonProperty(BACKGROUND_EXTERNAL_DATABASE_SYNCING_ENABLED) val backgroundExternalDatabaseSyncingEnabled: Boolean = true
-=======
         @JsonProperty(BACKGROUND_DELETION_ENABLED) val backgroundDeletionEnabled: Boolean = true
->>>>>>> 0ab397b7
 ) : Configuration {
     companion object {
         @JvmStatic
