--- conflicted
+++ resolved
@@ -171,7 +171,6 @@
 
         }
 
-<<<<<<< HEAD
         //check if tables have been deleted in the database
         val missingTableIds = organizationExternalDatabaseTables.keys - currentTableIds
         if (missingTableIds.isNotEmpty()) {
@@ -193,8 +192,6 @@
             totalSynced += missingColumnIds.size
         }
 
-=======
->>>>>>> b2ec5c1c
         return totalSynced
     }
 
